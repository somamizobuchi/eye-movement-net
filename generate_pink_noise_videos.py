import numpy as np
import os
from tqdm import tqdm
from utils import implay
from fixation_utils import generate_pink_noise_movie


if __name__ == "__main__":
    # Parameters
    num_movies = 150  # Number of images to generate
    NX = 128  # Size of each image
<<<<<<< HEAD
    NT = 128
    alpha = 1.5  # Pink noise parameter
=======
    NT = 128  # Number of time frames
    alpha_x = 1  # Pink noise parameter
    alpha_t = 1  # Pink noise parameter
>>>>>>> 2177d296

    # Create directory if it doesn't exist
    save_dir = "data/natural_noise"
    os.makedirs(save_dir, exist_ok=True)

    out = np.zeros([num_movies, NT, NX, NX])
    # Generate and save images
    for i in tqdm(range(num_movies), desc="Generating pink noise"):
        # Generate noise image
        # noise = generate_3d_pink_noise((NT, NX, NX), 100, 100, alpha)
        # noise = generate_3d_pink_noise(NX, 1, 1, 100, bbb)
        noise = generate_pink_noise_movie(NX, NT, alpha_x, alpha_t)
        out[i] = noise

    implay(out[0].transpose(1, 2, 0), interval=10, repeat=True)
    # out = out[:, :, :, :, np.newaxis]
    print(out.shape)
    np.save("data/pink_noise_videos.npy", out)
    print("Done! All images generated and saved.")<|MERGE_RESOLUTION|>--- conflicted
+++ resolved
@@ -9,14 +9,9 @@
     # Parameters
     num_movies = 150  # Number of images to generate
     NX = 128  # Size of each image
-<<<<<<< HEAD
-    NT = 128
-    alpha = 1.5  # Pink noise parameter
-=======
     NT = 128  # Number of time frames
     alpha_x = 1  # Pink noise parameter
     alpha_t = 1  # Pink noise parameter
->>>>>>> 2177d296
 
     # Create directory if it doesn't exist
     save_dir = "data/natural_noise"
